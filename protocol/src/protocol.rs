use std::collections::BTreeMap;
use std::io::{Read, Write};
use std::{io, fmt, result};

use packet;
use packet::{Handshake};
use ntt;

use cardano;

use cbor_event::{self, de::{RawCbor}, Deserialize};

#[derive(Debug)]
pub enum Error {
    NttError(ntt::Error),
    IOError(io::Error),
    ByteEncodingError(cbor_event::Error),
    ServerCreatedLightIdTwice(LightId),
    UnsupportedControl(ntt::protocol::ControlHeader),
    NodeIdNotFound(ntt::protocol::NodeId),
    ClientIdNotFoundFromNodeId(ntt::protocol::NodeId, LightId),
}
impl From<cbor_event::Error> for Error {
    fn from(e: cbor_event::Error) -> Self { Error::ByteEncodingError(e) }
}
impl From<io::Error> for Error {
    fn from(e: io::Error) -> Self { Error::IOError(e) }
}
impl From<ntt::Error> for Error {
    fn from(e: ntt::Error) -> Self { Error::NttError(e) }
}

pub type Result<T> = result::Result<T, Error>;

/// Light ID create by the server or by the client
#[derive(Debug, PartialEq, Eq, PartialOrd, Ord, Copy, Clone)]
pub struct LightId(pub u32);
impl LightId {
    /// create a `LightId` from the given number
    ///
    /// identifier from 0 to 1023 are reserved.
    ///
    /// # Example
    ///
    /// ```
    /// use protocol::{LightId};
    /// let id = LightId::new(0x400);
    /// ```
    pub fn new(id: u32) -> Self {
        assert!(id >= 1024);
        LightId(id)
    }
    pub fn next(self) -> Self {
        LightId(self.0 + 1)
    }
}
impl fmt::Display for LightId {
    fn fmt(&self, f: &mut fmt::Formatter) -> fmt::Result {
        write!(f, "{}", self.0)
    }
}

/// A client light connection will hold pending message to send or
/// awaiting to be read data
#[derive(Debug, PartialEq, Eq, PartialOrd, Ord, Clone)]
pub struct LightConnection {
    id: LightId,
    node_id: Option<ntt::protocol::NodeId>,
    received: Vec<Vec<u8>>,
    eos: bool,
}
impl LightConnection {
    pub fn new(id: LightId) -> Self {
        LightConnection {
            id: id,
            node_id: None,
            received: Vec::new(),
            eos: false,
        }
    }

    pub fn new_with_nodeid(id: LightId, nonce: u64) -> Self {
        LightConnection {
            id: id,
            node_id: Some(ntt::protocol::NodeId::make_syn(nonce)),
            received: Vec::new(),
            eos: false,
        }
    }

    pub fn new_expecting_nodeid(id: LightId, node: ntt::protocol::NodeId) -> Self {
        LightConnection {
            id: id,
            node_id: Some(node),
            received: Vec::new(),
            eos: false,
        }
    }

    pub fn get_id(&self) -> LightId { self.id }

    /// tell if the `LightConnection` has some pending message to read
    pub fn pending_received(&self) -> bool {
        self.received.len() > 0
    }

    pub fn is_eos(&self) -> bool {
        self.eos
    }

    /// consume the eventual data to read
    ///
    /// to call only if you are ready to process the data
    pub fn pop_received(&mut self) -> Option<Vec<u8>> {
        if self.received.len() > 0 { Some(self.received.remove(0)) } else { None }
    }

    /// add data to the received bucket
    fn add_to_receive(&mut self, bytes: &[u8]) {
        let mut v = Vec::new();
        v.extend_from_slice(bytes);
        self.received.push(v)
    }
}

pub struct Connection<T> {
    ntt: ntt::Connection<T>,
    // this is a line of active connections open by the server/client
    // that have not been closed yet. Note that light connections are
    // unidirectional, and the same LightId can be used for a
    // (unrelated) connection in both directions.
    server_cons: BTreeMap<LightId, LightConnection>,
    client_cons: BTreeMap<LightId, LightConnection>,
    // this is for the server to map from its own nodeid to the client lightid
    map_to_client: BTreeMap<ntt::protocol::NodeId, LightId>,
    // potentialy the server close its connection before we have time
    // to process it on the client, so keep the buffer alive here
    //server_dones: BTreeMap<LightId, LightConnection>,
    //await_reply: BTreeMap<ntt::protocol::NodeId, >

    next_light_id: LightId,

    latest_tip: Option<cardano::block::BlockHeader>,
}

const INITIAL_LIGHT_ID : u32 = ntt::LIGHT_ID_MIN;

impl<T: Write+Read> Connection<T> {

    pub fn get_backend(&self) -> &T {
        self.ntt.get_backend()
    }

    fn get_free_light_id(&mut self) -> LightId {
        let id = self.next_light_id;
        self.next_light_id = id.next();
        id
    }

    pub fn new(ntt: ntt::Connection<T>) -> Self {
        Connection {
            ntt: ntt,
            server_cons: BTreeMap::new(),
            client_cons: BTreeMap::new(),
            map_to_client: BTreeMap::new(),
            //server_dones: BTreeMap::new(),
            next_light_id: LightId::new(INITIAL_LIGHT_ID + 1),
            latest_tip: None,
        }
    }

    pub fn handshake(&mut self, hs: &packet::Handshake) -> Result<()> {
        use ntt::protocol::{ControlHeader, Command};
        let lcid = LightId::new(INITIAL_LIGHT_ID);
        let lc = LightConnection::new_with_nodeid(lcid, self.ntt.get_nonce());

        /* create a connection, then send the handshake data, followed by the node id associated with this connection */
        self.ntt.create_light(lcid.0)?;
        self.send_bytes(lcid, &packet::send_handshake(hs))?;
        self.send_nodeid(lcid, &lc.node_id.unwrap())?;

        debug!("my node = {}", lc.node_id.unwrap());

        self.client_cons.insert(lcid, lc);

        // FIXME: should use process_message() here.

        /* wait answer from server, which should be a new light connection creation,
         * followed by the handshake data and then the node id
         */
        let siv = match self.ntt.recv()? {
            Command::Control(ControlHeader::CreateNewConnection, cid) => { LightId::new(cid) },
            _ => { unimplemented!() }
        };

        fn data_recv_on<T: Read+Write>(con: &mut Connection<T>, expected_id: LightId) -> Result<Vec<u8>> {
            match con.ntt.recv()? {
                ntt::protocol::Command::Data(cid, len) => {
                    if cid == expected_id.0 {
                        let bytes = con.ntt.recv_len(len)?;
                        Ok(bytes)
                    } else {
                        unimplemented!()
                    }
                }
                _ => { unimplemented!() }
            }
        };

        info!("creating initial light connection {}", lcid);
        let server_bytes_hs = data_recv_on(self, siv)?;
        let _server_handshake : Handshake = RawCbor::from(&server_bytes_hs).deserialize()?;

        let server_bytes_nodeid = data_recv_on(self, siv)?;
        let server_nodeid = match ntt::protocol::NodeId::from_slice(&server_bytes_nodeid[..]) {
            None   => unimplemented!(),
            Some(nodeid) => nodeid,
        };

        // TODO compare server_nodeid and client_id

        self.server_cons.insert(siv, LightConnection::new_expecting_nodeid(siv, server_nodeid));

        Ok(())
    }

    pub fn new_light_connection(&mut self, id: LightId) -> Result<()> {
        self.ntt.create_light(id.0)?;

        let lc = LightConnection::new_with_nodeid(id, self.ntt.get_nonce());
        self.send_nodeid(id, &lc.node_id.unwrap())?;
        self.client_cons.insert(id, lc);
        Ok(())
    }

    pub fn close_light_connection(&mut self, id: LightId) {
        self.client_cons.remove(&id);
        self.ntt.close_light(id.0).unwrap();
    }

    pub fn has_bytes_to_read_or_finish(&self, id: LightId) -> bool {
        match self.client_cons.get(&id) {
            None => false,
            Some(con) => con.pending_received() || con.eos,
        }
    }

    pub fn wait_ack(&mut self, id: LightId) -> Result<bool> {
        while !self.has_bytes_to_read_or_finish(id) {
            self.process_messages()?;
        }

        match self.client_cons.get_mut(&id) {
            None => panic!("oops"),
            Some(ref mut con) => {
                Ok(con.pending_received())
            },
        }
    }
    pub fn wait_msg(&mut self, id: LightId) -> Result<Vec<u8>> {
        while !self.has_bytes_to_read_or_finish(id) {
            self.process_message()?;
        }

        match self.client_cons.get_mut(&id) {
            None => panic!("oops"),
            Some(ref mut con) => {
                match con.pop_received() {
                    None => panic!("oops 2"),
                    Some(yy) => Ok(yy),
                }
            },
        }
    }

    // same as wait_msg, except returns a vector of result
    pub fn wait_msg_eos(&mut self, id: LightId) -> Result<Vec<Vec<u8>>> {
        let mut r = Vec::new();
        loop {
            while !self.has_bytes_to_read_or_finish(id) {
                self.process_message()?;
            }

            match self.client_cons.get_mut(&id) {
                None => panic!("oops"),
                Some(ref mut con) => {
                    match con.pop_received() {
                        None => { if con.eos { return Ok(r) } else { panic!("oops 2") } },
                        Some(yy) => r.push(yy),
                    }
                },
            }
        }
    }

    pub fn send_bytes(&mut self, id: LightId, bytes: &[u8]) -> Result<()> {
        self.ntt.light_send_data(id.0, bytes)?;
        Ok(())
    }

    pub fn send_nodeid(&mut self, id: LightId, nodeid: &ntt::protocol::NodeId) -> Result<()> {
        trace!("send NodeID {} associated to light id {}", nodeid, id);
        self.ntt.light_send_data(id.0, nodeid.as_ref())?;
        Ok(())
    }

    // TODO return some kind of opaque token
    pub fn send_bytes_ack(&mut self, id: LightId, bytes: &[u8]) -> Result<ntt::protocol::NodeId> {
        match self.client_cons.get(&id) {
            None => panic!("send bytes ack ERROR. connection doesn't exist"),
            Some(con) => {
                self.ntt.light_send_data(id.0, bytes)?;
                Ok(con.node_id.unwrap())
            }
        }
    }

    // Process one message from the connection. This is one of two type:
    // a control message or a data message
    //
    // control message control light stream creation and closing
    // whereas data message are associated to a light connection
    pub fn process_message(&mut self) -> Result<()> {
        use ntt::protocol::{ControlHeader, Command};
        let x = self.ntt.recv();
        match x? {
            Command::Control(ControlHeader::CloseConnection, cid) => {
                let id = LightId::new(cid);
                debug!("received close of light connection {}", id);
                match &self.server_cons.remove(&id) {
                    Some(LightConnection { node_id: None, .. }) => {
                        Ok(())
                    },
                    Some(LightConnection { node_id: Some(node_id), received, .. }) if node_id.is_syn() => {
                        let mut r = Vec::new();
                        for s in received { r.extend(s.iter()); }
                        if r.len() > 0 {
                            self.process_async_message(r[0], &r[1..]);
                        }
                        Ok(())
                    },
                    Some(LightConnection { node_id: Some(node_id), .. }) => {
                        match self.map_to_client.remove(&node_id) {
                            Some(lightid) => {
                                match self.client_cons.get_mut(&lightid) {
                                    None => {},
                                    Some (ref mut con) => {
                                        con.eos = true
                                    },
                                }
                            },
                            None          => {},
                        }
                        /*
                        if let Some(_) = v.received {
                            self.server_dones.insert(id, v);
                        }
                        */
                        Ok(())
                    },
                    None    => {
                        // BUG, server asked to close connection but connection doesn't exists in tree
                        // TODO, we might wanto to warn about this, but this is not an error.
                        Ok(())
                    },
                }
            },
            Command::Control(ControlHeader::CreateNewConnection, cid) => {
                let id = LightId::new(cid);
                if let Some(_) = self.server_cons.get(&id) {
                    // TODO report this as an error to the logger
                    error!("light id created twice, {}", id);
                    Err(Error::ServerCreatedLightIdTwice(id))
                } else {
                    self.server_cons.insert(id, LightConnection::new(id));
                    Ok(())
                }
            },
            Command::Control(ch, cid) => {
                error!("LightId({}) Unsupported control `{:?}`", cid, ch);
                Err(Error::UnsupportedControl(ch))
            },
<<<<<<< HEAD
            ntt::protocol::Command::Data(server_id, len) => {
                let bytes = self.ntt.recv_len(len).unwrap();
=======
            Command::Data(server_id, len) => {
>>>>>>> 416c58bc
                let id = LightId::new(server_id);
                match self.server_cons.get_mut(&id) {
                    // connection is established to a client side yet
                    // append the data to the receiving buffer
                    Some(scon@LightConnection { node_id: Some(_), .. }) => {
                        let node_id = scon.node_id.unwrap();
                        if node_id.is_syn() {
                            // Data on a server-initiated connection.
                            scon.add_to_receive(&bytes);
                            Ok(())
                        } else {
                            // Response to a client-initiated connection.
                            match self.map_to_client.get(&node_id) {
                                None => Err(Error::NodeIdNotFound(node_id)),
                                Some(client_id) => {
                                    match self.client_cons.get_mut(client_id) {
                                        None => Err(Error::ClientIdNotFoundFromNodeId(node_id, *client_id)),
                                        Some(con) => {
                                            con.add_to_receive(&bytes);
                                            Ok(())
                                        }
                                    }
                                },
                            }
                        }
                    },
                    // connection is not established to client side yet
                    // wait for the nodeid and try to match to an existing client
                    // if matching, then we remove the establishing server connection and
                    // add a established connection and setup the routing to the client
                    Some(scon@LightConnection { node_id: None, .. }) => {
                        let nodeid = match ntt::protocol::NodeId::from_slice(&bytes[..]) {
                            None         => panic!("ERROR: expecting nodeid but received data"),
                            Some(nodeid) => nodeid,
                        };

                        scon.node_id = Some(nodeid);

                        if nodeid.is_syn() {
                            // The server opened a connection, so we
                            // have to ACK it on a separate, temporary
                            // connection.
                            info!("new async light connection {} from node {}", id, nodeid);
                            //let ack_conn_id = self.get_free_light_id(); // FIXME: mutable borrow of self
                            let ack_conn_id = self.next_light_id;
                            self.next_light_id = id.next();
                            self.ntt.create_light(ack_conn_id.0)?;
                            let ack = &nodeid.syn_to_ack();
                            debug!("sending ack {} on {}", ack, ack_conn_id);
                            //self.send_nodeid(ack_conn_id, ack)?; // FIXME: mutable borrow of self
                            self.ntt.light_send_data(ack_conn_id.0, ack.as_ref())?;
                            self.ntt.close_light(ack_conn_id.0).unwrap();
                        } else {
                            // This is an ACK, so it should correspond
                            // to a SYN sent by us.
                            match self.client_cons.iter().find(|&(_,v)| v.node_id.unwrap().match_ack(&nodeid)) {
                                None        => {
                                    info!("server sent unexpected ACK {}", nodeid);
                                },
                                Some((z,_)) => {
                                    self.map_to_client.insert(nodeid, *z);
                                }
                            }
                        }

                        Ok(())
                    },
                    None => {
                        warn!("LightId({}) does not exist but received data", server_id);
                        Ok(())
                    },
                }
            },
        }
    }

    pub fn subscribe(&mut self) -> Result<()> {
        let id = LightId::new(INITIAL_LIGHT_ID);
        info!("subscribing on light connection {}", id);

        // FIXME: use keep-alive?
        let (subscribe_id, subscribe_dat) = packet::send_msg_subscribe(false);
        self.send_bytes(id, &[subscribe_id]).unwrap();
        self.send_bytes(id, &subscribe_dat[..]).unwrap();

        Ok(())
    }

    // Process a message received from a peer via the subscription
    // mechanism.
    pub fn process_async_message(&mut self, msg_type: u8, msg: &[u8]) {
        if msg_type == packet::MsgType::MsgHeaders as u8 {
            self.process_async_headers(msg).unwrap(); // FIXME
        } else {
            warn!("Received unknown message type {:?} from peer", msg_type);
        }
    }

    // Process a 'Headers' message.
    pub fn process_async_headers(&mut self, msg: &[u8]) -> Result<()> {
        let mut headers = cardano::block::BlockHeaders::deserialize(&mut RawCbor::from(msg))?;

        info!("received {} asynchronous headers", headers.len());

        if let Some(latest_test) = headers.pop() {
            self.latest_tip = Some(latest_test);
        }

        Ok(())
    }

    pub fn get_latest_tip(&self) -> Option<cardano::block::BlockHeader> {
        self.latest_tip.clone()
    }
}

pub mod command {
    use std::io::{Read, Write};
    use super::{LightId, Connection};
<<<<<<< HEAD
    use cardano;
=======
    use wallet_crypto::cbor::hs::util::decode_sum_type;
    use wallet_crypto::{tx};
    use blockchain;
>>>>>>> 416c58bc
    use packet;
    use cbor_event::de::RawCbor;

    pub trait Command<W: Read+Write> {
        type Output;
        fn command(&self, connection: &mut Connection<W>, id: LightId) -> Result<(), &'static str>;
        fn result(&self, connection: &mut Connection<W>, id: LightId) -> Result<Self::Output, String>;

        fn initial(&self, connection: &mut Connection<W>) -> Result<LightId, &'static str> {
            let id = connection.get_free_light_id();
            trace!("creating light connection: {}", id);

            connection.new_light_connection(id).unwrap();
            Ok(id)
        }
        fn execute(&self, connection: &mut Connection<W>) -> Result<Self::Output, String> {
            let id = Command::initial(self, connection)?;

            Command::command(self, connection, id)?;
            let ret = Command::result(self, connection, id)?;

            Command::terminate(self, connection, id)?;

            Ok(ret)
        }
        fn terminate(&self, connection: &mut Connection<W>, id: LightId) -> Result<(), &'static str> {
            connection.close_light_connection(id);
            Ok(())
        }
    }

    #[derive(Debug)]
    pub struct GetBlockHeader {
        from: Vec<cardano::block::HeaderHash>,
        to: Option<cardano::block::HeaderHash>
    }
    impl GetBlockHeader {
        pub fn tip() -> Self { GetBlockHeader { from: vec![], to: None } }
        pub fn range(from: &[cardano::block::HeaderHash], to: cardano::block::HeaderHash) -> Self {
            let mut vec = Vec::new();
            for f in from.iter() {
                vec.push(f.clone());
            }
            GetBlockHeader { from: vec, to: Some(to) }
        }
    }

    impl<W> Command<W> for GetBlockHeader where W: Read+Write {
        type Output = cardano::block::RawBlockHeaderMultiple;
        fn command(&self, connection: &mut Connection<W>, id: LightId) -> Result<(), &'static str> {
            let (get_header_id, get_header_dat) = packet::send_msg_getheaders(&self.from[..], &self.to);
            connection.send_bytes(id, &[get_header_id]).unwrap();
            connection.send_bytes(id, &get_header_dat[..]).unwrap();
            Ok(())
        }
        fn result(&self, connection: &mut Connection<W>, id: LightId) -> Result<Self::Output, String> {
            // require the initial header
            let dat = connection.wait_msg(id).unwrap();
            match decode_sum_type(&dat) {
                None => Err(String::from("message block decoder failed with something unexpected")),
                Some((0, dat)) => {
                    let mut v = Vec::new();
                    v.extend_from_slice(dat);
                    Ok(cardano::block::RawBlockHeaderMultiple::from_dat(v))
                },
                Some((1, dat)) => {
                    Err(format!("server returned an error for GetHeaders: {}",
                                RawCbor::from(dat).text().unwrap()))
                },
                Some((_n, _dat)) => {
                    Err(String::from("message block decoder failed with something unexpected"))
                }
            }
        }
    }

    #[derive(Debug)]
    pub struct GetBlock {
        from: cardano::block::HeaderHash,
        to:   cardano::block::HeaderHash
    }
    impl GetBlock {
        pub fn only(hh: &cardano::block::HeaderHash) -> Self { GetBlock::from(&hh.clone(), &hh.clone()) }
        pub fn from(from: &cardano::block::HeaderHash, to: &cardano::block::HeaderHash) -> Self { GetBlock { from: from.clone(), to: to.clone() } }
    }

    fn strip_msg_response(msg: &[u8]) -> Result<cardano::block::RawBlock, &'static str> {
        // here we unwrap the CBOR of Array(2, [uint(0), something]) to something
        match decode_sum_type(msg) {
            None => Err("message block decoder failed with something unexpected"),
            Some((sumval, dat)) => {
                if sumval == 0 {
                    let mut v = Vec::new();
                    v.extend_from_slice(dat);
                    Ok(cardano::block::RawBlock::from_dat(v))
                } else {
                    Err("message block decoder failed with something unexpected")
                }
            },
        }
    }

    impl<W> Command<W> for GetBlock where W: Read+Write {
        type Output = Vec<cardano::block::RawBlock>;
        fn command(&self, connection: &mut Connection<W>, id: LightId) -> Result<(), &'static str> {
            // require the initial header
            let (get_header_id, get_header_dat) = packet::send_msg_getblocks(&self.from, &self.to);
            connection.send_bytes(id, &[get_header_id]).unwrap();
            connection.send_bytes(id, &get_header_dat[..]).unwrap();
            Ok(())
        }

        fn result(&self, connection: &mut Connection<W>, id: LightId) -> Result<Self::Output, String> {
            let msg_response = connection.wait_msg_eos(id).unwrap();
            let mut msgs = Vec::new();
            for response in msg_response.iter() {
                let msg = strip_msg_response(&response[..])?;
                msgs.push(msg)
            }
            Ok(msgs)
        }
    }

<<<<<<< HEAD
    // FIXME: use cardano::decode_sum_type().
    fn decode_sum_type(input: &[u8]) -> Option<(u8, &[u8])> {
        if input.len() > 2 && input[0] == 0x82 && input[1] < 23 {
            Some((input[1], &input[2..]))
        } else {
            None
        }
    }
=======
    #[derive(Debug)]
    pub struct AnnounceTx(tx::TxAux);
    impl AnnounceTx {
        pub fn new(tx: tx::TxAux) -> Self { AnnounceTx(tx) }
    }
    impl<W> Command<W> for AnnounceTx where W: Read+Write {
        type Output = SendTx;

        fn command(&self, connection: &mut Connection<W>, id: LightId) -> Result<(), &'static str> {
            let (_, get_header_dat) = packet::send_msg_announcetx(&self.0.tx.id());

            connection.send_bytes(id, &[0x18, 0x25]).unwrap();
            connection.send_bytes(id, &get_header_dat[..]).unwrap();
            Ok(())
        }

        fn result(&self, connection: &mut Connection<W>, id: LightId) -> Result<Self::Output, &'static str> {
            let dat = connection.wait_msg(id).unwrap();
            match ::wallet_crypto::cbor::decode_from_cbor(&dat) {
                Err(err) => {
                    error!("error while decoding cbor: {:?}", err);
                    Err("error whlie decoding response from cbor")
                },
                Ok(res) => {
                    let (v, txid) : (u64, Vec<tx::TxId>) = res;
                    assert_eq!(v, 0u64);
                    assert_eq!(txid[0], self.0.tx.id());
                    Ok(SendTx(self.0.clone(), id))
                },
            }
        }

        fn terminate(&self, connection: &mut Connection<W>, id: LightId) -> Result<(), &'static str> {
            Ok(())
        }
    }

    #[derive(Debug)]
    pub struct SendTx(tx::TxAux, LightId);

    impl<W> Command<W> for SendTx where W: Read+Write {
        type Output = ::wallet_crypto::cbor::Value;

        fn initial(&self, connection: &mut Connection<W>) -> Result<LightId, &'static str> {
            Ok(self.1)
        }

        fn command(&self, connection: &mut Connection<W>, id: LightId) -> Result<(), &'static str> {
            use wallet_crypto::cbor::{self, encode_to_cbor};

            let data_to_send = cbor::Value::Array(vec![cbor::Value::U64(1), cbor::CborValue::encode(&self.0)]);
            let dat = encode_to_cbor(&data_to_send).unwrap();
            connection.send_bytes(id, &dat[..]).unwrap();

            Ok(())
        }

        fn result(&self, connection: &mut Connection<W>, id: LightId) -> Result<Self::Output, &'static str> {
            let dat = connection.wait_msg(id).unwrap();
            match ::wallet_crypto::cbor::decode_from_cbor(&dat).ok() {
                None => Err("message block decoder failed with something unexpected"),
                Some(val) => {
                    Ok(val)
                },
            }
        }
    }

>>>>>>> 416c58bc
}<|MERGE_RESOLUTION|>--- conflicted
+++ resolved
@@ -245,18 +245,6 @@
         }
     }
 
-    pub fn wait_ack(&mut self, id: LightId) -> Result<bool> {
-        while !self.has_bytes_to_read_or_finish(id) {
-            self.process_messages()?;
-        }
-
-        match self.client_cons.get_mut(&id) {
-            None => panic!("oops"),
-            Some(ref mut con) => {
-                Ok(con.pending_received())
-            },
-        }
-    }
     pub fn wait_msg(&mut self, id: LightId) -> Result<Vec<u8>> {
         while !self.has_bytes_to_read_or_finish(id) {
             self.process_message()?;
@@ -380,12 +368,8 @@
                 error!("LightId({}) Unsupported control `{:?}`", cid, ch);
                 Err(Error::UnsupportedControl(ch))
             },
-<<<<<<< HEAD
-            ntt::protocol::Command::Data(server_id, len) => {
+            Command::Data(server_id, len) => {
                 let bytes = self.ntt.recv_len(len).unwrap();
-=======
-            Command::Data(server_id, len) => {
->>>>>>> 416c58bc
                 let id = LightId::new(server_id);
                 match self.server_cons.get_mut(&id) {
                     // connection is established to a client side yet
@@ -505,15 +489,9 @@
 pub mod command {
     use std::io::{Read, Write};
     use super::{LightId, Connection};
-<<<<<<< HEAD
-    use cardano;
-=======
-    use wallet_crypto::cbor::hs::util::decode_sum_type;
-    use wallet_crypto::{tx};
-    use blockchain;
->>>>>>> 416c58bc
+    use cardano::{self, tx};
     use packet;
-    use cbor_event::de::RawCbor;
+    use cbor_event::{de::RawCbor, se, self};
 
     pub trait Command<W: Read+Write> {
         type Output;
@@ -635,7 +613,6 @@
         }
     }
 
-<<<<<<< HEAD
     // FIXME: use cardano::decode_sum_type().
     fn decode_sum_type(input: &[u8]) -> Option<(u8, &[u8])> {
         if input.len() > 2 && input[0] == 0x82 && input[1] < 23 {
@@ -644,7 +621,7 @@
             None
         }
     }
-=======
+
     #[derive(Debug)]
     pub struct AnnounceTx(tx::TxAux);
     impl AnnounceTx {
@@ -661,13 +638,13 @@
             Ok(())
         }
 
-        fn result(&self, connection: &mut Connection<W>, id: LightId) -> Result<Self::Output, &'static str> {
+        fn result(&self, connection: &mut Connection<W>, id: LightId) -> Result<Self::Output, String> {
             let dat = connection.wait_msg(id).unwrap();
-            match ::wallet_crypto::cbor::decode_from_cbor(&dat) {
-                Err(err) => {
-                    error!("error while decoding cbor: {:?}", err);
-                    Err("error whlie decoding response from cbor")
-                },
+            panic!("not implemented");
+            /*
+            match RawCbor::from(&dat).deserialize().unwrap() {
+                Err(err) => 
+                    Err(String::from(format!("error while decoding response from cbor: {:?}", err))),
                 Ok(res) => {
                     let (v, txid) : (u64, Vec<tx::TxId>) = res;
                     assert_eq!(v, 0u64);
@@ -675,6 +652,7 @@
                     Ok(SendTx(self.0.clone(), id))
                 },
             }
+            */
         }
 
         fn terminate(&self, connection: &mut Connection<W>, id: LightId) -> Result<(), &'static str> {
@@ -686,32 +664,33 @@
     pub struct SendTx(tx::TxAux, LightId);
 
     impl<W> Command<W> for SendTx where W: Read+Write {
-        type Output = ::wallet_crypto::cbor::Value;
+        type Output = (); // FIXME
 
         fn initial(&self, connection: &mut Connection<W>) -> Result<LightId, &'static str> {
             Ok(self.1)
         }
 
         fn command(&self, connection: &mut Connection<W>, id: LightId) -> Result<(), &'static str> {
-            use wallet_crypto::cbor::{self, encode_to_cbor};
-
-            let data_to_send = cbor::Value::Array(vec![cbor::Value::U64(1), cbor::CborValue::encode(&self.0)]);
-            let dat = encode_to_cbor(&data_to_send).unwrap();
+            let dat = se::Serializer::new_vec().write_array(cbor_event::Len::Len(2)).unwrap()
+                .serialize(&1).unwrap()
+                .serialize(&self.0).unwrap()
+                .finalize();
             connection.send_bytes(id, &dat[..]).unwrap();
-
             Ok(())
         }
 
-        fn result(&self, connection: &mut Connection<W>, id: LightId) -> Result<Self::Output, &'static str> {
+        fn result(&self, connection: &mut Connection<W>, id: LightId) -> Result<Self::Output, String> {
             let dat = connection.wait_msg(id).unwrap();
-            match ::wallet_crypto::cbor::decode_from_cbor(&dat).ok() {
-                None => Err("message block decoder failed with something unexpected"),
+            panic!("not implemented");
+            /*
+            match RawCbor::from(&dat).deserialize().unwrap() {
+                None => Err(String::from("message block decoder failed with something unexpected")),
                 Some(val) => {
                     Ok(val)
                 },
             }
-        }
-    }
-
->>>>>>> 416c58bc
+            */
+        }
+    }
+
 }